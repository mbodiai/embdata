<<<<<<< HEAD
import atexit
=======
import logging
>>>>>>> 543f8914
import sys
from itertools import zip_longest
from threading import Thread
from typing import Any, Callable, Dict, Iterable, Iterator, List, Literal

import cv2
import numpy as np
import rerun as rr
import rerun_sdk as rr_sdk
import torch
from datasets import Dataset, DatasetDict, Features, Sequence, Value
from datasets import Image as HFImage
from pydantic import ConfigDict, Field, PrivateAttr

from embdata.features import to_features_dict
from embdata.geometry import Pose
from embdata.motion import Motion
from embdata.motion.control import AnyMotionControl, RelativePoseHandControl
from embdata.sample import Sample
from embdata.sense.camera import CameraParams, DistortionParams, Extrinsics, Intrinsics
from embdata.sense.image import Image, SupportsImage
from embdata.trajectory import Trajectory

import rerun.blueprint as rrb
<<<<<<< HEAD
sys.path.append("/home/user/Zaid/hri/HRI")
from camera_params import CameraParams, Intrinsics, Extrinsics, DistortionParams
import logging
=======
>>>>>>> 543f8914

try:
    from lerobot.common.datasets.lerobot_dataset import LeRobotDataset
    from lerobot.common.datasets.utils import calculate_episode_data_index, hf_transform_to_torch
except ImportError:
    logging.info("lerobot not found. Go to https://github.com/huggingface/lerobot to install it.")


def convert_images(values: Dict[str, Any] | Any, image_keys: set[str] | str | None = "image") -> "TimeStep":
        if not isinstance(values, dict | Sample):
            if Image.supports(values):
                try:
                    return Image(values)
                except Exception:
                    return values
            return values
        if isinstance(image_keys, str):
            image_keys = {image_keys}
        obj = {}
        for key, value in values.items():
            if key in image_keys:
                try :
                    if isinstance(value, dict):
                        obj[key] = Image(**value)
                    else:
                        obj[key] = Image(value)
                except Exception as e: # noqa
                    logging.warning(f"Failed to convert {key} to Image: {e}")
                    obj[key] = value
            elif isinstance(value, dict | Sample):
                obj[key] = convert_images(value)
            else:
                obj[key] = value
        return obj

class TimeStep(Sample):
    """Time step for a task."""

    episode_idx: int | None = 0
    step_idx: int | None = 0
    model_config = ConfigDict(arbitrary_types_allowed=True, extra="allow")
    observation: Sample | None = None
    action: Sample | None = None
    state: Sample | None = None
    supervision: Any = None
    timestamp: float | None = None

    _observation_class: type[Sample] = PrivateAttr(default=Sample)
    _action_class: type[Sample] = PrivateAttr(default=Sample)
    _state_class: type[Sample] = PrivateAttr(default=Sample)
    _supervision_class: type[Sample] = PrivateAttr(default=Sample)
    
    @classmethod
    def from_dict(cls, values: Dict[str, Any], image_keys: str | set | None = "image",
            observation_key: str | None = "observation", action_key: str | None = "action", supervision_key: str | None = "supervision") -> "TimeStep":
        obs = values.pop(observation_key, None)
        act = values.pop(action_key, None)
        sta = values.pop("state", None)
        sup = values.pop(supervision_key, None)
        timestamp = values.pop("timestamp", 0)
        step_idx = values.pop("step_idx", 0)
        episode_idx = values.pop("episode_idx", 0)

        Obs = cls._observation_class.get_default()
        Act = cls._action_class.get_default()  # noqa: N806, SLF001
        Sta = cls._state_class.get_default()  # noqa: N806, SLF001
        Sup = cls._supervision_class.get_default()
        obs = Obs(**convert_images(obs, image_keys)) if obs is not None else None
        act = Act(**convert_images(act, image_keys)) if act is not None else None
        sta = Sta(**convert_images(sta, image_keys)) if sta is not None else None
        sup = Sup(**convert_images(sup, image_keys)) if sup is not None else None
        field_names = cls.model_fields.keys()
        return cls(
            observation=obs,
            action=act,
            state=sta,
            supervision=sup,
            episode_idx=episode_idx,
            step_idx=step_idx,
            timestamp=timestamp,
            **{k: v for k, v in values.items() if k not in field_names},
        )

    def __init__(
        self,
        observation: Sample | Dict | np.ndarray, 
        action: Sample | Dict | np.ndarray,
        state: Sample | Dict | np.ndarray | None = None, 
        supervision: Any | None = None, 
        episode_idx: int | None = 0,
        step_idx: int | None = 0,
        timestamp: float | None = None,
        image_keys: str | set[str] | None = "image",
         **kwargs):

        obs = observation
        act = action
        sta = state
        sup = supervision

        Obs = TimeStep._observation_class.get_default() if not isinstance(obs, Sample) else obs.__class__
        Act = TimeStep._action_class.get_default() if not isinstance(act, Sample) else act.__class__
        Sta = TimeStep._state_class.get_default() if not isinstance(sta, Sample) else sta.__class__
        Sup = TimeStep._supervision_class.get_default() if not isinstance(sup, Sample) else Sample
        obs = Obs(**convert_images(obs, image_keys)) if obs is not None else None
        act = Act(**convert_images(act, image_keys)) if act is not None else None
        sta = Sta(**convert_images(sta, image_keys)) if sta is not None else None
        sup = Sup(**convert_images(supervision)) if supervision is not None else None

        super().__init__(  # noqa: PLE0101
            observation=observation,
            action=action,
            state=state, 
            supervision=supervision, 
            episode_idx=episode_idx, 
            step_idx=step_idx, 
            timestamp=timestamp, 
            **{k: v for k, v in kwargs.items() if k not in ["observation", "action", "state", "supervision"]},
        )



class ImageTask(Sample):
    """Canonical Observation."""
    image: Image
    task: str

    def __init__(self, image: Image | SupportsImage, task: str) -> None: # type: ignore
        super().__init__(image=image, task=task)

class VisionMotorStep(TimeStep):
    """Time step for vision-motor tasks."""
    _observation_class: type[ImageTask] = PrivateAttr(default=ImageTask)
    observation: ImageTask
    action: Motion
    supervision: Any | None = None


class Episode(Sample):
    """A list-like interface for a sequence of observations, actions, and/or other data."""

    episode_id: str | int | None = None
    steps: list[TimeStep] = Field(default_factory=list)
    metadata: Sample | Any | None = None
    freq_hz: int | float | None = None
    _action_class: type[Sample] = PrivateAttr(default=Sample)
    _state_class: type[Sample] = PrivateAttr(default=Sample)
    _observation_class: type[Sample] = PrivateAttr(default=Sample)
    _step_class: type[TimeStep] = PrivateAttr(default=TimeStep)
    image_keys: str | list[str] = "image"
    _rr_thread: Thread | None = PrivateAttr(default=None)

    # @model_validator(mode="after")
    # def set_classes(self) -> "Episode":
    #     self._observation_class = get_iter_class("observation", self.steps)
    #     self._action_class = get_iter_class("action", self.steps)
    #     self._state_class = get_iter_class("state", self.steps)
    #     return self

    @staticmethod
    def concat(episodes: List["Episode"]) -> "Episode":
        return sum(episodes, Episode(steps=[]))

    @classmethod
    def from_observations_actions_states(cls, 
        observations: List[Sample | Dict | np.ndarray], 
        actions: List[Sample | Dict | np.ndarray], 
        states: List[Sample | Dict | np.ndarray] | None = None,
        supervision: List[Sample | Dict | np.ndarray] | None = None,
     **kwargs) -> "Episode":

        Step = cls._step_class.get_default()  # noqa: N806, SLF001
        observations = observations or []
        actions = actions or []
        states = states or []
        supervision = supervision or []
        steps = [Step(observation=o, action=a, state=s, supervision=sup) for o, a,s,sup in zip_longest(observations, actions, states, supervision)]
        return cls(steps=steps, **kwargs)

    def __init__(
        self,
        steps: List[Dict | Sample | TimeStep] | Iterable,
        observation_key: str = "observation",
        action_key: str = "action",
        supervision_key: str | None = "supervision",
        metadata: Sample | Any | None = None,
        freq_hz: int | None = None,
        **kwargs,
    ) -> None:
        if not hasattr(steps, "__iter__"):
            msg = "Steps must be an iterable"
            raise ValueError(msg)
        steps = list(steps) if not isinstance(steps, list) else steps

        Step = Episode._step_class.get_default()

        if steps and not isinstance(steps[0], TimeStep | Dict | Sample):
            if isinstance(steps[0], dict) and observation_key in steps[0] and action_key in steps[0]:
                steps = [Step(observation=step[observation_key], action=step[action_key], supervision=step.get(supervision_key)) for step in steps]
            elif isinstance(steps[0], tuple):
                steps = [Step(observation=step[0], action=step[1], state=step[2] if len(step) > 2 else None, supervision=step[3] if len(step) > 3 else None) for step in steps]


        super().__init__(steps=steps, metadata=metadata, freq_hz=freq_hz, **kwargs)

    @classmethod
    def from_list(cls, steps: List[Dict],  observation_key: str, action_key: str, state_key: str | None = None, supervision_key: str | None = None, freq_hz: int | None = None, **kwargs) -> "Episode":
        Step = cls._step_class.get_default()
        observation_key = observation_key or "observation"
        action_key = action_key or "action"
        state_key = state_key or "state"
        supervision_key = supervision_key or "supervision"
        freq_hz = freq_hz or 1
        processed_steps = [
            Step(
                observation= step.get(observation_key),
                action=step.get(action_key),
                state=step.get(state_key),
                supervision=step.get(supervision_key),
                timestamp=i/freq_hz,
                **{k: v for k, v in step.items() if k not in [observation_key, action_key, state_key, supervision_key]},
            )
            for i, step in enumerate(steps)
        ]
        return cls(steps=processed_steps, freq_hz=freq_hz, observation_key=observation_key, action_key=action_key, state_key=state_key, supervision_key=supervision_key, **kwargs)

    @classmethod
    def from_lists(
        cls,
        observations: List[Sample | Dict | np.ndarray],
        actions: List[Sample | Dict | np.ndarray],
        states: List[Sample | Dict | np.ndarray] | None = None,
        supervisions: List[Sample | Dict | np.ndarray] | None = None,
        freq_hz: int | None = None,
        **kwargs,
    ) -> "Episode":
        Step = cls._step_class.get_default()
        observations = observations or []
        actions = actions or []
        states = states or []
        supervisions = supervisions or []
        length = max(len(observations), len(actions), len(states), len(supervisions))
        freq_hz = freq_hz or 1.0
        kwargs.update({"freq_hz": freq_hz})
        steps = [
            Step(observation=o, action=a, state=s, supervision=sup, timestamp=i / freq_hz)
            for i, o, a, s, sup in zip_longest(
                range(length), observations, actions, states, supervisions, fillvalue=Sample()
            )
        ]
        return cls(steps=steps, **kwargs)

    @classmethod
    def from_dataset(cls, dataset: Dataset, 
        image_keys: str | list[str] = "image", 
        observation_key: str = "observation", 
        action_key: str = "action", state_key: str | None = "state", 
        supervision_key: str | None = "supervision") -> "Episode":
        if isinstance(dataset, DatasetDict):
            for key in dataset.keys():
               if isinstance(dataset[key], Dataset):
                    break
            return cls.from_lists(zip(dataset[key] for key in dataset.keys()),
                image_keys, observation_key, action_key, state_key, supervision_key)
            
        return cls(steps=[TimeStep.from_dict(step, image_keys, observation_key, action_key, supervision_key) for step in dataset], image_keys=image_keys)


    def dataset(self) -> Dataset:
        if self.steps is None or len(self.steps) == 0:
            msg = "Episode has no steps"
            raise ValueError(msg)
        
        features = {**self.steps[0].infer_features_dict(),**{"info": to_features_dict(self.steps[0].model_info())}}
        data = []
        for step in self.steps:
            model_info = step.model_info()
            step = step.dump(as_field="pil") # noqa
            image = step.get(self.image_keys[0] if isinstance(self.image_keys, list) else self.image_keys, None)
            step_idx = step.pop("step_idx", None)
            episode_idx = step.pop("episode_idx", None)
            timestamp = step.pop("timestamp", None)
            
            data.append({
                "image": image,
                "episode_idx": episode_idx,
                "step_idx": step_idx,
                "timestamp": timestamp,
                **step,
                "info": model_info,
            })

        feat = Features({
            "image": HFImage(), 
            "episode_idx": Value("int64"), 
            "step_idx": Value("int64"), 
            "timestamp": Value("float32"),
             **features,
        })

        with open("last_push.txt", "w+") as f:
            f.write(str(self.steps))
            f.write(str(data[0]))
            f.write(str(data[-1]))
            f.write(str(data[-1].values()))
        
        return Dataset.from_list(data, features=feat)

    def stats(self) -> dict:
        return self.trajectory().stats()

    def __repr__(self) -> str:
        if not hasattr(self, "stats"):
            self.stats = self.trajectory().stats()
            stats = str(self.stats).replace("\n ", "\n  ")
        return f"Episode(\n  {stats}\n)"

    def trajectory(self, of: str | list[str] = "steps", freq_hz: int | None = None) -> Trajectory:
        """Numpy array with rows (axis 0) consisting of the `of` argument. Can be steps or plural form of fields.

        Each step will be reduced to a flattened 1D numpy array. A conveniant
        feature is that transforms can be reversed with the `un` version of the method. This is done by keeping
        a stack of inverse functions with correct kwargs partially applied.

        Note:
        
        - This is a lazy operation and will not be computed until a field or method like "show" is called.
        - The `of` argument can be in plural or singular form which will result in the same output.

        Some operations that can be done are:
        - show
        - minmax scaling
        - gaussian normalization
        - resampling with interpolation
        - filtering
        - windowing
        - low pass filtering

        Args:
            of (str, optional): steps or the step field get the trajectory of. Defaults to "steps".
            freq_hz (int, optional): The frequency in Hz. Defaults to the episode's frequency.

        Example:
            Understand the relationship between frequency and grasping.
        """
        of = of if isinstance(of, list) else [of]
        of = [f[:-1] if f.endswith("s") else f for f in of]
        if self.steps is None or len(self.steps) == 0:
            msg = "Episode has no steps"
            raise ValueError(msg)
        
        if not any(of in fields for fields in self.steps[0].flatten("dict").values()):
            msg = f"Field '{of}' not found in episode steps"
            raise ValueError(msg)   
        
        freq_hz = freq_hz or self.freq_hz or 1
        if of == "step":
            return Trajectory(self.steps, freq_hz=freq_hz, episode=self)
        
        data = [getattr(step, of) for step in self.steps]
        if isinstance(data[0], Sample):
            data = [d.numpy() for d in data]
        return Trajectory(
            data,
            freq_hz=freq_hz,
            dim_labels=list(data[0].keys()) if isinstance(data[0], dict) else None,
            episode=self,
        )
    
    def window(self, 
            of: str | list[str] = "steps", 
            nforward:int = 1, 
            nbackward:int = 1,
            pad_value: Any = None,
            freq_hz: int | None = None) -> Iterable[Trajectory]:
        """Get a sliding window of the episode.

        Args:
            of (str, optional): What to include in the window. Defaults to "steps".
            nforward (int, optional): The number of steps to look forward. Defaults to 1.
            nbackward (int, optional): The number of steps to look backward. Defaults to 1.

        Returns:
            Trajectory: A sliding window of the episode.
        """
        of = of if isinstance(of, list) else [of]
        of = [f[:-1] if f.endswith("s") else f for f in of]
        if self.steps is None or len(self.steps) == 0:
            msg = "Episode has no steps"
            raise ValueError(msg)
        

    def __len__(self) -> int:
        """Get the number of steps in the episode.

        Returns:
            int: The number of steps in the episode.
        """
        return len(self.steps)

    def __getitem__(self, idx) -> TimeStep:
        """Get the step at the specified index.

        Args:
            idx: The index of the step.

        Returns:
            TimeStep: The step at the specified index.
        """
        return self.steps[idx]

    def __setitem__(self, idx, value) -> None:
        """Set the step at the specified index.

        Args:
            idx: The index of the step.
            value: The value to set.
        """
        self.steps[idx] = value

    def __iter__(self) -> Any:
        """Iterate over the keys in the dataset."""
        return super().__iter__()

    def map(self, func: Callable[[TimeStep | Dict | np.ndarray],np.ndarray | TimeStep], field=None) -> "Episode":
        """Apply a function to each step in the episode.

        Args:
            func (Callable[[TimeStep], TimeStep]): The function to apply to each step.
            field (str, optional): The field to apply the function to. Defaults to None.

        Returns:
            'Episode': The modified episode.

        Example:
            >>> episode = Episode(
            ...     steps=[
            ...         TimeStep(observation=Sample(value=1), action=Sample(value=10)),
            ...         TimeStep(observation=Sample(value=2), action=Sample(value=20)),
            ...         TimeStep(observation=Sample(value=3), action=Sample(value=30)),
            ...     ]
            ... )
            >>> episode.map(lambda step: TimeStep(observation=Sample(value=step.observation.value * 2), action=step.action))
            Episode(steps=[
              TimeStep(observation=Sample(value=2), action=Sample(value=10)),
              TimeStep(observation=Sample(value=4), action=Sample(value=20)),
              TimeStep(observation=Sample(value=6), action=Sample(value=30))
            ])
        """
        if field is not None:
            return self.trajectory(field=field).map(func).episode()
        return Episode(steps=[func(step) for step in self.steps])

    def filter(self, condition: Callable[[TimeStep], bool]) -> "Episode":
        """Filter the steps in the episode based on a condition.

        Args:
            condition (Callable[[TimeStep], bool]): A function that takes a time step and returns a boolean.

        Returns:
            'Episode': The filtered episode.

        Example:
            >>> episode = Episode(
            ...     steps=[
            ...         TimeStep(observation=Sample(value=1), action=Sample(value=10)),
            ...         TimeStep(observation=Sample(value=2), action=Sample(value=20)),
            ...         TimeStep(observation=Sample(value=3), action=Sample(value=30)),
            ...     ]
            ... )
            >>> episode.filter(lambda step: step.observation.value > 1)
            Episode(steps=[
              TimeStep(observation=Sample(value=2), action=Sample(value=20)),
              TimeStep(observation=Sample(value=3), action=Sample(value=30))
            ])
        """
        return Episode(steps=[step for step in self.steps if condition(step)], metadata=self.metadata)

    def iter(self) -> Iterator[TimeStep]:
        """Iterate over the steps in the episode.

        Returns:
            Iterator[TimeStep]: An iterator over the steps in the episode.
        """
        return iter(self.steps)

    def __add__(self, other) -> "Episode":
        """Append episodes from another Episode.

        Args:
            other ('Episode'): The episode to append.

        Returns:
            'Episode': The combined episode.
        """
        if isinstance(other, Episode):
            self.steps += other.steps
        else:
            msg = "Can only add another Episode"
            raise TypeError(msg)
        return self

    def __truediv__(self, field: str) -> "Episode":
        """Group the steps in the episode by a key."""
        return self.group_by(field)

    def append(self, step: TimeStep) -> None:
        """Append a time step to the episode.

        Args:
            step (TimeStep): The time step to append.
        """
        self.steps.append(step)

    def split(self, condition: Callable[[TimeStep], bool]) -> list["Episode"]:
        """Split the episode into multiple episodes based on a condition.

        This method divides the episode into separate episodes based on whether each step
        satisfies the given condition. The resulting episodes alternate between steps that
        meet the condition and those that don't.

        The episodes will be split alternatingly based on the condition:
        - The first episode will contain steps where the condition is true,
        - The second episode will contain steps where the condition is false,
        - And so on.

        If the condition is always or never met, one of the episodes will be empty.

        Args:
            condition (Callable[[TimeStep], bool]): A function that takes a time step and returns a boolean.

        Returns:
            list[Episode]: A list of at least two episodes.

        Example:
            >>> episode = Episode(
            ...     steps=[
            ...         TimeStep(observation=Sample(value=5)),
            ...         TimeStep(observation=Sample(value=10)),
            ...         TimeStep(observation=Sample(value=15)),
            ...         TimeStep(observation=Sample(value=8)),
            ...         TimeStep(observation=Sample(value=20)),
            ...     ]
            ... )
            >>> episodes = episode.split(lambda step: step.observation.value <= 10)
            >>> len(episodes)
            3
            >>> [len(ep) for ep in episodes]
            [2, 1, 2]
            >>> [[step.observation.value for step in ep.iter()] for ep in episodes]
            [[5, 10], [15], [8, 20]]
        """
        episodes = []
        current_episode = Episode(steps=[])
        steps = iter(self.steps)
        current_episode_meets_condition = True
        for step in steps:
            if condition(step) != current_episode_meets_condition:
                episodes.append(current_episode)
                current_episode = Episode(steps=[])
                current_episode_meets_condition = not current_episode_meets_condition
            current_episode.steps.append(step)
        episodes.append(current_episode)
        return episodes

    def group_by(self, key: str) -> Dict:
        """Group the steps in the episode by a key.

        Args:
            key (str): The key to group by.

        Returns:
            Dict: A dictionary of lists of steps grouped by the key.

        Example:
            >>> episode = Episode(
            ...     steps=[
            ...         TimeStep(observation=Sample(value=5), action=Sample(value=10)),
            ...         TimeStep(observation=Sample(value=10), action=Sample(value=20)),
            ...         TimeStep(observation=Sample(value=5), action=Sample(value=30)),
            ...         TimeStep(observation=Sample(value=10), action=Sample(value=40)),
            ...     ]
            ... )
            >>> groups = episode.group_by("observation")
            >>> groups
            {'5': [TimeStep(observation=Sample(value=5), action=Sample(value=10)), TimeStep(observation=Sample(value=5), action=Sample(value=30)], '10': [TimeStep(observation=Sample(value=10), action=Sample(value=20)), TimeStep(observation=Sample(value=10), action=Sample(value=40)]}
        """
        groups = {}
        for step in self.steps:
            key_value = step[key]
            if key_value not in groups:
                groups[key_value] = []
            groups[key_value].append(step)
        return groups

    def lerobot(self) -> "LeRobotDataset":
        """Convert the episode to LeRobotDataset compatible format.

        Refer to https://github.com/huggingface/lerobot/blob/main/lerobot/scripts/push_dataset_to_hub.py for more details.

        Args:
            fps (int, optional): The frames per second for the episode. Defaults to 1.

        Returns:
            LeRobotDataset: The LeRobotDataset dataset.
        """
        data_dict = {
            "observation.image": [],
            "observation.state": [],
            "action": [],
            "episode_index": [],
            "frame_index": [],
            "timestamp": [],
            "next.done": [],
        }

        for i, step in enumerate(self.steps):
            data_dict["observation.image"].append(Image(step.observation.image).pil)
            data_dict["observation.state"].append(step.state.torch())
            data_dict["action"].append(step.action.torch())
            data_dict["episode_index"].append(torch.tensor(step.episode_idx, dtype=torch.int64))
            data_dict["frame_index"].append(torch.tensor(step.step_idx, dtype=torch.int64))
            fps = self.freq_hz if self.freq_hz is not None else 1
            data_dict["timestamp"].append(torch.tensor(i / fps, dtype=torch.float32))
            data_dict["next.done"].append(torch.tensor(i == len(self.steps) - 1, dtype=torch.bool))
        data_dict["index"] = torch.arange(0, len(self.steps), 1)

        features = Features(
            {
                "observation.image": HFImage(),
                "observation.state": Sequence(feature=Value(dtype="float32")),
                "action": Sequence(feature=Value(dtype="float32")),
                "episode_index": Value(dtype="int64"),
                "frame_index": Value(dtype="int64"),
                "timestamp": Value(dtype="float32"),
                "next.done": Value(dtype="bool"),
                "index": Value(dtype="int64"),
            },
        )

        hf_dataset = Dataset.from_dict(data_dict, features=features)
        hf_dataset.set_transform(hf_transform_to_torch)
        episode_data_index = calculate_episode_data_index(hf_dataset)
        info = {
            "fps": fps,
            "video": False,
        }
        return LeRobotDataset.from_preloaded(
            hf_dataset=hf_dataset,
            episode_data_index=episode_data_index,
            info=info,
        )

    @classmethod
    def from_lerobot(cls, lerobot_dataset: "LeRobotDataset") -> "Episode":
        """Convert a LeRobotDataset compatible dataset back into an Episode.

        Args:
            lerobot_dataset: The LeRobotDataset dataset to convert.

        Returns:
            Episode: The reconstructed Episode.
        """
        steps = []
        dataset = lerobot_dataset.hf_dataset
        for _, data in enumerate(dataset):
            image = Image(data["observation.image"]).pil
            state = Sample(data["observation.state"])
            action = Sample(data["action"])
            observation = Sample(image=image, task=None)
            step = TimeStep(
                episode_idx=data["episode_index"],
                step_idx=data["frame_index"],
                observation=observation,
                action=action,
                state=state,
                supervision=None,
            )
            steps.append(step)
        return cls(
            steps=steps,
            freq_hz=lerobot_dataset.fps,
        )

    def rerun(self, mode=Literal["local", "remote"], port=3389, ws_port=8888) -> "Episode":
        """Start a rerun server."""
        params = CameraParams(
            intrinsic=Intrinsics(focal_length_x=911.0, focal_length_y=911.0, optical_center_x=653.0, optical_center_y=371.0),
            extrinsic=Extrinsics(
                rotation=[-2.1703, 2.186, 0.053587],
                translation=[0.09483, 0.25683, 1.2942]
            ),
            distortion=DistortionParams(k1=0.0, k2=0.0, p1=0.0, p2=0.0, k3=0.0), 
            depth_scale=0.001
        )
        
        distortion_params = params.distortion.to("np")
        distortion_params = distortion_params.reshape(5, 1)
        translation = np.array(params.extrinsic.translation).reshape(3, 1)

        rr.init("rerun-mbodied-data", spawn=False)

        rr.serve(open_browser=False, web_port=port, ws_port=ws_port)
        for i, step in enumerate(self.steps):
            if not hasattr(step, "timestamp") or step.timestamp is None:
                step.timestamp = i / 5
            rr.set_time_sequence("frame_index", i)
            rr.set_time_seconds("timestamp", step.timestamp)

            rr.log("image", rr.Image(data=step.observation.image.array)) if step.observation.image else None

            # Convert rotation vector to rotation matrix
            R, _ = cv2.Rodrigues(np.array(params.extrinsic.rotation).reshape(3, 1))

            projected_start_points_2d = []
            projected_end_points_2d = []    

            end_effector_offset = 0.175
            next_n = 4
            colors = (255, 0, 0)
            radii = 10
            for j in range(next_n):
                current_index = i + j
                next_index = current_index + 1
                if next_index >= len(self.steps):
                    break
                
                if current_index == 0:
                    start_pose: Pose = Pose(x=0.3, y=0.0, z=0.325, roll=0.0, pitch=0.0, yaw=0.0)
                else:
                    start_pose: Pose = self.steps[current_index].absolute_pose.pose
                
                end_pose: Pose = self.steps[next_index].absolute_pose.pose

                # Switch x and z coordinates for the 3D points
                start_position_3d = np.array([start_pose.z - end_effector_offset, -start_pose.y, start_pose.x]).reshape(3, 1)
                end_position_3d = np.array([end_pose.z - end_effector_offset, -end_pose.y, end_pose.x]).reshape(3, 1)

                # Transform the 3D point to the camera frame
                position_3d_camera_frame = np.dot(R, start_position_3d) + translation
                end_position_3d_camera_frame = np.dot(R, end_position_3d) + translation

                # Project the transformed 3D point to 2D
                start_point_2d, _ = cv2.projectPoints(position_3d_camera_frame, np.zeros((3,1)), np.zeros((3,1)), params.intrinsic.matrix(), np.array(distortion_params))
                end_point_2d, _ = cv2.projectPoints(end_position_3d_camera_frame, np.zeros((3,1)), np.zeros((3,1)), params.intrinsic.matrix(), np.array(distortion_params))
                
                projected_start_points_2d.append(start_point_2d[0][0])
                projected_end_points_2d.append(end_point_2d[0][0])

                start_points_2d_array = np.array(projected_start_points_2d)
                end_points_2d_array = np.array(projected_end_points_2d)
                vectors = end_points_2d_array - start_points_2d_array
                # rr.log("points", rr.Points2D(start_points_2d_array, colors=colors, radii=radii))
                rr.log("arrows", rr.Arrows2D(vectors=vectors, origins=start_points_2d_array, colors=colors, radii=radii))
                                                                             

            blueprint = rrb.Blueprint(
                rrb.Spatial2DView(
                    origin="/", 
                    name="scene",
                    background=[rr.Image(data=step.observation.image.array)],
                    visible=True,
                ),
            )
            
            rr.send_blueprint(blueprint)

            scene_objects = step.state.scene.scene_objects
            for obj in scene_objects:
                rr.log(f"objects/{obj['object_name']}/x", rr.Scalar(obj['object_pose']["x"]))
                rr.log(f"objects/{obj['object_name']}/y", rr.Scalar(obj['object_pose']["y"]))
                rr.log(f"objects/{obj['object_name']}/z", rr.Scalar(obj['object_pose']["z"]))  
<<<<<<< HEAD


=======


>>>>>>> 543f8914
    def show(self, mode: Literal["local", "remote"] | None = None, port=5003, ws_port=5004) -> None:
        if mode is None:
            msg = "Please specify a mode: 'local' or 'remote'"
            raise ValueError(msg)
        thread = Thread(target=self.rerun, kwargs={"port": port, "mode": mode, "ws_port": ws_port},
                        daemon=True)
        self._rr_thread = thread
        thread.start()
        try:
            while hasattr(self, "_rr_thread"):
                pass
        except KeyboardInterrupt:
            self.close_view()
            sys.exit()
        finally:
            self.close_view()
        

    def close_view(self) -> None:
        if hasattr(self, "_rr_thread"):
            self._rr_thread = None

class VisionMotorEpisode(Episode):
    """An episode for vision-motor tasks."""
    _step_class: type[VisionMotorStep] = PrivateAttr(default=VisionMotorStep)
    _observation_class: type[ImageTask] = PrivateAttr(default=ImageTask)
    _action_class: type[AnyMotionControl] = PrivateAttr(default=AnyMotionControl)
    steps: list[VisionMotorStep]


class VisionMotorHandEpisode(VisionMotorEpisode):
    """An episode for vision-motor tasks with hand control."""
    _action_class: type[RelativePoseHandControl] = PrivateAttr(default=RelativePoseHandControl)

if __name__ == "__main__":
    import doctest

    doctest.testmod(verbose=True)<|MERGE_RESOLUTION|>--- conflicted
+++ resolved
@@ -1,8 +1,4 @@
-<<<<<<< HEAD
-import atexit
-=======
 import logging
->>>>>>> 543f8914
 import sys
 from itertools import zip_longest
 from threading import Thread
@@ -27,12 +23,6 @@
 from embdata.trajectory import Trajectory
 
 import rerun.blueprint as rrb
-<<<<<<< HEAD
-sys.path.append("/home/user/Zaid/hri/HRI")
-from camera_params import CameraParams, Intrinsics, Extrinsics, DistortionParams
-import logging
-=======
->>>>>>> 543f8914
 
 try:
     from lerobot.common.datasets.lerobot_dataset import LeRobotDataset
@@ -805,13 +795,8 @@
                 rr.log(f"objects/{obj['object_name']}/x", rr.Scalar(obj['object_pose']["x"]))
                 rr.log(f"objects/{obj['object_name']}/y", rr.Scalar(obj['object_pose']["y"]))
                 rr.log(f"objects/{obj['object_name']}/z", rr.Scalar(obj['object_pose']["z"]))  
-<<<<<<< HEAD
-
-
-=======
-
-
->>>>>>> 543f8914
+
+
     def show(self, mode: Literal["local", "remote"] | None = None, port=5003, ws_port=5004) -> None:
         if mode is None:
             msg = "Please specify a mode: 'local' or 'remote'"
